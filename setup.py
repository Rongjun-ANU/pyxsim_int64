--- conflicted
+++ resolved
@@ -19,11 +19,7 @@
       author_email='jzuhone@gmail.com',
       url='http://github.com/jzuhone/pyxsim',
       setup_requires=["numpy", "cython>=0.24"],
-<<<<<<< HEAD
-      install_requires=["numpy", "astropy>=2.0", "h5py", "scipy", "yt>=4.0.dev0", "soxs>=2.2", "tqdm"],
-=======
-      install_requires=["six","numpy","astropy>=2.0","h5py","scipy","yt>=3.5.1","soxs>=2.3.0"],
->>>>>>> 3ea50976
+      install_requires=["numpy", "astropy>=3.0", "h5py", "scipy", "yt>=4.0.dev0", "soxs>=3.0.dev0", "tqdm"],
       include_package_data=True,
       ext_modules=cython_extensions,
       classifiers=[
